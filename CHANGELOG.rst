<<<<<<< HEAD
Unreleased
----------

New features
************

* Add docx_pagebreak_before_table_of_contents option.
* Add Horizontal List style for hlist directive.

Enhancement
***********

* Use OMML tags for equations.
* Support table width option.

Release 1.1.4 (2019-09-25)
=======
Release 1.1.5 (2019-09-30)
>>>>>>> 8ce8d4ab
--------------------------

Bug fix
*******

* Fix document broken by multiple references to a same footnote.
* Fix documentation build error by broken bookmark in Windows.

Release 1.1.4 (2019-09-25)
--------------------------

Bug fix
*******

* Fix broken TOC by conflicts with bookmark IDs in cover page.

Enhancement
***********

* Extend top margin of description table cell in default style for appearance.

Release 1.1.3 (2019-09-24)
--------------------------

Bug fix
*******

* Fix an issue that unnecessary table bottom margins are unavailable to deleted.

Release 1.1.2 (2019-09-23)
--------------------------

Enhancement
***********

* Remove unnecessary table bottom margins.
* Change Japanese default fonts.
* Disable automatic layout coordination in default Literal Block style.

Release 1.1.1 (2019-09-16)
--------------------------

Enhancement
***********

* Support BMP/TIFF/ICO/WEBP image format
* Rename style id in order to enhance human readability
* Not to display only table margin paragraph in order to avoid empty page

Release 1.1.0 (2019-08-06)
--------------------------

Bug fix
*******

* Fix style name for topic and sidebar title

New features
************

* Add Definition and Legend styles
* Add docx_update_fields option
* Add docx_pagebreak_before_file option
* Add docx-section-portrait-*N* and docx-section-landscape-*N* custom classes.
* Add docx-rotation-header-*N* custom class.
* Support raw directive
* Enable to generate cover page properties

Enhancement
***********

* Not apply paragraph style to paragraphs in table
* Suppress field name wrap
* Not apply center alignment to cells of default field list style
* Change code highlight color according as pygments_style
* Enable to specify date object to lastPrinted property
* Refactor function to classify document properties
* Enhance style file information extraction
* Remove incorrect app properties
<|MERGE_RESOLUTION|>--- conflicted
+++ resolved
@@ -1,4 +1,3 @@
-<<<<<<< HEAD
 Unreleased
 ----------
 
@@ -14,10 +13,7 @@
 * Use OMML tags for equations.
 * Support table width option.
 
-Release 1.1.4 (2019-09-25)
-=======
 Release 1.1.5 (2019-09-30)
->>>>>>> 8ce8d4ab
 --------------------------
 
 Bug fix
